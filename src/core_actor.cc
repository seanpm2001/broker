#include "broker/core_actor.hh"

#include <caf/actor.hpp>
#include <caf/actor_cast.hpp>
#include <caf/allowed_unsafe_message_type.hpp>
#include <caf/atom.hpp>
#include <caf/behavior.hpp>
#include <caf/error.hpp>
#include <caf/event_based_actor.hpp>
#include <caf/exit_reason.hpp>
#include <caf/group.hpp>
#include <caf/make_counted.hpp>
#include <caf/none.hpp>
#include <caf/response_promise.hpp>
#include <caf/result.hpp>
#include <caf/sec.hpp>
#include <caf/spawn_options.hpp>
#include <caf/stateful_actor.hpp>
#include <caf/stream.hpp>
#include <caf/stream_slot.hpp>
#include <caf/system_messages.hpp>
#include <caf/unit.hpp>

#include "broker/atoms.hh"
#include "broker/backend.hh"
#include "broker/backend_options.hh"
#include "broker/convert.hh"
#include "broker/detail/assert.hh"
#include "broker/detail/clone_actor.hh"
#include "broker/detail/make_backend.hh"
#include "broker/detail/master_actor.hh"
#include "broker/detail/master_resolver.hh"
#include "broker/endpoint.hh"
#include "broker/error.hh"
#include "broker/logger.hh"
#include "broker/peer_status.hh"
#include "broker/status.hh"
#include "broker/topic.hh"

using namespace caf;

namespace broker {
namespace detail {

result<void> init_peering(caf::stateful_actor<core_state>* self,
                          actor remote_core, response_promise rp) {
  BROKER_TRACE(BROKER_ARG(remote_core));
  auto& st = self->state;
  // Sanity checking.
  if (remote_core == nullptr) {
    rp.deliver(sec::invalid_argument);
    return rp;
  }
  // Ignore repeated peering requests without error.
  if (st.pending_peers.count(remote_core) > 0 || st.has_peer(remote_core)) {
    rp.deliver(caf::unit);
    return rp;
  }
  // Create necessary state and send message to remote core.
  st.pending_peers.emplace(remote_core,
                           core_state::pending_peer_state{0, rp});
  self->send(self * remote_core, atom::peer::value, st.filter, self);
  self->monitor(remote_core);
  return rp;
}

struct retry_state {
  network_info addr;
  response_promise rp;

  void try_once(caf::stateful_actor<core_state>* self) {
    auto cpy = std::move(*this);
    self->state.cache.fetch(
      cpy.addr,
      [self, cpy](actor x) mutable {
        init_peering(self, std::move(x), std::move(cpy.rp));
      },
      [self, cpy](error) mutable {
        auto desc = "remote endpoint unavailable";
        BROKER_ERROR(desc);
        self->state.emit_error<ec::peer_unavailable>(cpy.addr, desc);
        if (cpy.addr.retry.count() > 0) {
          BROKER_INFO("retrying" << cpy.addr << "in"
                                 << to_string(cpy.addr.retry));
          self->delayed_send(self, cpy.addr.retry, cpy);
        } else
          cpy.rp.deliver(sec::cannot_connect_to_node);
      });
  }
};

} // namespace detail
} // namespace broker

CAF_ALLOW_UNSAFE_MESSAGE_TYPE(broker::detail::retry_state)

namespace broker {

const char* core_state::name = "core";

core_state::core_state(caf::event_based_actor* ptr)
  : self(ptr),
    cache(ptr),
    shutting_down(false),
    clock(nullptr) {
  errors_ = self->system().groups().get_local("broker/errors");
  statuses_ = self->system().groups().get_local("broker/statuses");
}

void core_state::init(filter_type initial_filter, broker_options opts,
                      endpoint::clock* ep_clock) {
  options = std::move(opts);
  filter = std::move(initial_filter);
  cache.set_use_ssl(! options.disable_ssl);
  governor = caf::make_counted<governor_type>(self, this, filter);
  clock = ep_clock;
}

void core_state::update_filter_on_peers() {
  BROKER_TRACE("");
  policy().for_each_peer([&](const actor& hdl) {
    self->send(hdl, atom::update::value, filter);
  });
}

void core_state::add_to_filter(filter_type xs) {
  BROKER_TRACE(BROKER_ARG(xs));
  // Get initial size of our filter.
  auto s0 = filter.size();
  // Insert new elements then remove duplicates with sort and unique.
  filter.insert(filter.end(), std::make_move_iterator(xs.begin()),
                std::make_move_iterator(xs.end()));
  std::sort(filter.begin(), filter.end());
  auto e = std::unique(filter.begin(), filter.end());
  if (e != filter.end())
    filter.erase(e, filter.end());
  // Update our peers if we have actually changed our filter.
  if (s0 != filter.size()) {
    BROKER_DEBUG("Changed filter to " << filter);
    update_filter_on_peers();
  }
}

bool core_state::has_peer(const caf::actor& x) {
  return pending_peers.count(x) > 0 || policy().has_peer(x);
}

bool core_state::has_remote_master(const std::string& name) {
  // If we don't have a master recorded locally, we could still have a
  // propagated subscription to a remote core hosting a master.
  auto x = name / topics::master_suffix;
  return policy().peers().any_filter([&](const peer_filter& filter) {
    auto e = filter.second.end();
    return std::find(filter.second.begin(), e, x) != e;
  });
}

detail::core_policy& core_state::policy() {
  return governor->policy();
}

static void sync_peer_status(core_state* st, caf::actor new_peer) {
  auto it = st->peers_awaiting_status_sync.find(new_peer);

  if ( it == st->peers_awaiting_status_sync.end() )
    return;

  auto& c = it->second;
  --c;

  if ( c > 0 )
    return;

  st->peers_awaiting_status_sync.erase(new_peer);
  st->policy().unblock_peer(std::move(new_peer));
}

void core_state::sync_with_status_subscribers(caf::actor new_peer) {
  if ( status_subscribers.empty() ) {
    // Just in case it was blocked, then status subscribers got removed
    // before reaching here.
    policy().unblock_peer(new_peer);
    return;
  }

  peers_awaiting_status_sync[new_peer] = status_subscribers.size();

  for ( auto& ss : status_subscribers ) {
    auto to = caf::infinite;
    self->request(ss, to, atom::sync_point::value).then(
      [&, new_peer](atom::sync_point) {
        sync_peer_status(this, std::move(new_peer));
      },
      [&, ss, new_peer](caf::error& e) {
        status_subscribers.erase(ss);
        sync_peer_status(this, std::move(new_peer));
      }
    );
  }
}

void core_state::emit_peer_added_status(caf::actor hdl, const char* msg) {
  auto emit = [=](network_info x) {
    BROKER_INFO("status" << sc::peer_added << x);
    self->send(statuses_, atom::local::value,
               status::make<sc::peer_added>(
               endpoint_info{hdl.node(), std::move(x)}, msg));
    sync_with_status_subscribers(hdl);
  };

  if (self->node() != hdl.node())
    cache.fetch(hdl,
                [=](network_info x) { emit(x); },
                [=](caf::error) { emit({}); });
  else
    emit({});
}

caf::behavior core_actor(caf::stateful_actor<core_state>* self,
                         filter_type initial_filter, broker_options options,
                         endpoint::clock* clock) {
  self->state.init(std::move(initial_filter), std::move(options), clock);
  // We monitor remote inbound peerings and local outbound peerings.
  self->set_down_handler(
    [=](const caf::down_msg& down) {
      // Only required because the initial `peer` message can get lost.
      auto& st = self->state;
      auto hdl = caf::actor_cast<caf::actor>(down.source);
      auto i = st.pending_peers.find(hdl);
      if (i != st.pending_peers.end()) {
        st.emit_error<ec::peer_unavailable>(hdl, "remote endpoint unavailable");
        i->second.rp.deliver(down.reason);
        st.pending_peers.erase(i);
      }
      /* TODO: still needed? Already tracked by governor.
      BROKER_INFO("got DOWN from peer" << to_string(down.source));
      auto peers = &self->state.peers;
      auto pred = [&](const peer_state& p) {
        return p.actor && p.actor->address() == down.source;
      };
      auto i = std::find_if(peers->begin(), peers->end(), pred);
      BROKER_ASSERT(i != self->state.peers.end());
      const char* desc;
      if (is_outbound(i->info.flags)) {
        BROKER_ASSERT(is_local(i->info.flags));
        desc = "lost local outbound peer";
      } else {
        BROKER_ASSERT(is_inbound(i->info.flags));
        BROKER_ASSERT(is_remote(i->info.flags));
        desc = "lost remote inbound peer";
      }
      BROKER_INFO(desc);
      self->send(subscriber, make_status<sc::peer_removed>(i->info.peer, desc));
      peers->erase(i);
      */
    }
  );
  return {
    // --- filter manipulation -------------------------------------------------
    [=](atom::subscribe, filter_type& f) {
      BROKER_TRACE(BROKER_ARG(f));
      self->state.add_to_filter(std::move(f));
    },
    // --- peering requests from local actors, i.e., "step 0" ------------------
    [=](atom::peer, actor remote_core) -> result<void> {
      return detail::init_peering(self, std::move(remote_core),
                                  self->make_response_promise());
    },
    [=](atom::peer, network_info& addr) -> result<void> {
      auto rp = self->make_response_promise();
      detail::retry_state rt{std::move(addr), rp};
      rt.try_once(self);
      return rp;
    },
    [=](atom::peer, atom::retry, network_info& addr) {
      detail::retry_state rt{std::move(addr), {}};
      rt.try_once(self);
    },
    [=](detail::retry_state& rt) { rt.try_once(self); },
    // --- 3-way handshake for establishing peering streams between A and B ----
    // --- A (this node) performs steps #1 and #3; B performs #2 and #4 --------
    // Step #1: - A demands B shall establish a stream back to A
    //          - A has subscribers to the topics `ts`
    [=](atom::peer, filter_type& peer_ts,
        caf::actor& peer_hdl) -> detail::core_policy::step1_handshake {
      BROKER_TRACE(BROKER_ARG(peer_ts) << BROKER_ARG(peer_hdl));
      auto& st = self->state;
      // Reject anonymous peering requests.
      if (peer_hdl == nullptr) {
        BROKER_DEBUG("Drop anonymous peering request.");
        return {};
      }
      // Drop repeated handshake requests.
      if (st.has_peer(peer_hdl)) {
        BROKER_WARNING("Drop peering request from already connected peer.");
        return {};
      }
      BROKER_DEBUG("received handshake step #1" << BROKER_ARG(peer_hdl)
                    << BROKER_ARG(actor{self}));
      // Start CAF stream.
      return st.policy().start_peering<true>(peer_hdl, std::move(peer_ts));
    },
    // Step #2: B establishes a stream to A and sends its own filter
    [=](const stream<node_message>& in, filter_type& filter,
        caf::actor& peer_hdl) {
      BROKER_TRACE(BROKER_ARG(in) << BROKER_ARG(filter) << peer_hdl);
      auto& st = self->state;
      BROKER_DEBUG("received handshake step #2 from" << peer_hdl
                    << BROKER_ARG(actor{self}));
      // At this stage, we expect to have no path to the peer yet.
      if (st.policy().has_peer(peer_hdl)) {
        BROKER_WARNING("Received unexpected or repeated step #2 handshake.");
        return;
      }
      if ( ! st.status_subscribers.empty() )
        st.policy().block_peer(peer_hdl);
      st.policy().ack_peering(in, peer_hdl);
      st.policy().start_peering<false>(peer_hdl, std::move(filter));
      // Emit peer added event.
      st.emit_peer_added_status(peer_hdl, "received handshake from remote core");
      // Send handle to the actor that initiated a peering (if available).
      auto i = st.pending_peers.find(peer_hdl);
      if (i != st.pending_peers.end()) {
        i->second.rp.deliver(peer_hdl);
        st.pending_peers.erase(i);
      }
    },
    // Step #3: - A establishes a stream to B
    //          - B has a stream to A and vice versa now
    [=](const stream<node_message>& in, ok_atom, caf::actor& peer_hdl) {
      BROKER_TRACE(BROKER_ARG(in) << BROKER_ARG(peer_hdl));
      auto& st = self->state;
      if (!st.policy().has_outbound_path_to(peer_hdl)) {
        BROKER_ERROR("Received a step #3 handshake, but no #1 previously.");
        return;
      }
      if (st.policy().has_inbound_path_from(peer_hdl)) {
        BROKER_DEBUG("Drop repeated step #3 handshake.");
        return;
      }
      if ( ! st.status_subscribers.empty() )
        st.policy().block_peer(peer_hdl);
      st.emit_peer_added_status(peer_hdl, "handshake successful");
      st.policy().ack_peering(in, peer_hdl);
    },
    // --- asynchronous communication to peers ---------------------------------
    [=](atom::update, filter_type f) {
      BROKER_TRACE(BROKER_ARG(f));
      auto& st = self->state;
      auto p = caf::actor_cast<caf::actor>(self->current_sender());
      if (p == nullptr) {
        BROKER_DEBUG("Received anonymous filter update.");
        return;
      }
      if (!st.policy().update_peer(p, std::move(f)))
        BROKER_DEBUG("Cannot update filter of unknown peer:" << to_string(p));
    },
    // --- communication to local actors: incoming streams and subscriptions ---
    [=](atom::join, filter_type& filter) {
      BROKER_TRACE(BROKER_ARG(filter));
      auto& st = self->state;
      auto result = st.governor->policy().add_worker(filter);
      if (result != invalid_stream_slot)
        st.add_to_filter(std::move(filter));
      return result;
    },
    [=](atom::join, atom::update, stream_slot slot, filter_type& filter) {
      auto& st = self->state;
      st.add_to_filter(filter);
      st.policy().workers().set_filter(slot, std::move(filter));
    },
    [=](atom::join, atom::update, stream_slot slot, filter_type& filter,
        caf::actor& who_asked) {
      auto& st = self->state;
      st.add_to_filter(filter);
      st.policy().workers().set_filter(slot, std::move(filter));
      self->send(who_asked, true);
    },
<<<<<<< HEAD
    [=](const endpoint::stream_type& in) {
      BROKER_TRACE(BROKER_ARG(in));
=======
    [=](endpoint::stream_type in) {
      CAF_LOG_TRACE("add data_message input stream");
      auto& st = self->state;
      st.governor->add_unchecked_inbound_path(in);
    },
    [=](stream<node_message::value_type> in) {
      CAF_LOG_TRACE("add node_message::value_type input stream");
>>>>>>> 468d65c3
      auto& st = self->state;
      st.governor->add_unchecked_inbound_path(in);
    },
    [=](atom::publish, data_message& x) {
      BROKER_TRACE(BROKER_ARG(x));
      self->state.policy().push(std::move(x));
    },
    [=](atom::publish, command_message& x) {
      BROKER_TRACE(BROKER_ARG(x));
      self->state.policy().push(std::move(x));
    },
    // --- communication to local actors only, i.e., never forward to peers ----
    [=](atom::publish, atom::local, data_message& x) {
      BROKER_TRACE(BROKER_ARG(x));
      self->state.policy().local_push(std::move(x));
    },
    [=](atom::publish, atom::local, command_message& x) {
      BROKER_TRACE(BROKER_ARG(x));
      self->state.policy().local_push(std::move(x));
    },
    // --- "one-to-one" communication that bypasses streaming entirely ---------
    [=](atom::publish, endpoint_info& e, data_message& x) {
      BROKER_TRACE(BROKER_ARG(e) << BROKER_ARG(x));
      auto& st = self->state;
      actor hdl;
      if (e.network) {
        auto tmp = st.cache.find(*e.network);
        if (tmp)
          hdl = std::move(*tmp);
      }
      if (!hdl) {
        auto predicate = [&](const actor& x) { return x.node() == e.node; };
        hdl = st.policy().find_output_peer_hdl(std::move(predicate));
        if (!hdl) {
          BROKER_ERROR("no node found for endpoint info" << e);
          return;
        }
      }
      self->send(hdl, atom::publish::value, atom::local::value, std::move(x));
    },
    // --- data store management -----------------------------------------------
    [=](atom::store, atom::master, atom::attach, const std::string& name,
        backend backend_type,
        backend_options& opts) -> caf::result<caf::actor> {
      BROKER_TRACE(BROKER_ARG(name)
                   << BROKER_ARG(backend_type) << BROKER_ARG(opts));
      BROKER_INFO("attaching master:" << name);
      // Sanity check: this message must be a point-to-point message.
      auto& cme = *self->current_mailbox_element();
      if (!cme.stages.empty()) {
        BROKER_WARNING("received a master attach message with stages");
        return ec::unspecified;
      }
      auto& st = self->state;
      auto i = st.masters.find(name);
      if (i != st.masters.end()) {
        BROKER_INFO("found local master");
        return i->second;
      }
      if (st.has_remote_master(name)) {
        BROKER_WARNING("remote master with same name exists already");
        return ec::master_exists;
      }
      BROKER_INFO("instantiating backend");
      auto ptr = detail::make_backend(backend_type, std::move(opts));
      BROKER_ASSERT(ptr);
      BROKER_INFO("spawning new master");
      auto ms = self->spawn<caf::linked + caf::lazy_init>(
              detail::master_actor, self, name, std::move(ptr), clock);
      st.masters.emplace(name, ms);
      // Initiate stream handshake and add subscriber to the governor.
      using value_type = store::stream_type::value_type;
      auto slot = st.governor->add_unchecked_outbound_path<value_type>(ms);
      if (slot == invalid_stream_slot) {
        BROKER_ERROR("attaching master failed");
        return caf::sec::cannot_add_downstream;
      }
      // Subscribe to messages directly targeted at the master.
      filter_type filter{name / topics::master_suffix};
      st.add_to_filter(filter);
      // Move the slot to the stores downstream manager and set filter.
      st.governor->out().assign<detail::core_policy::store_trait::manager>(slot);
      st.policy().stores().set_filter(slot, std::move(filter));
      // Done.
      return ms;
    },
    [=](atom::store, atom::clone, atom::attach, std::string& name,
        double resync_interval, double stale_interval,
        double mutation_buffer_interval) -> caf::result<caf::actor> {
      BROKER_INFO("attaching clone:" << name);

      auto i = self->state.masters.find(name);

      if ( i != self->state.masters.end() && self->node() == i->second->node() )
        {
        BROKER_WARNING("attempted to run clone & master on the same endpoint");
        return ec::no_such_master;
      }

      // Sanity check: this message must be a point-to-point message.
      auto& cme = *self->current_mailbox_element();

      if (!cme.stages.empty())
        return ec::unspecified;

      auto stages = std::move(cme.stages);
      BROKER_INFO("spawning new clone");
      auto clone = self->spawn<linked + lazy_init>(
              detail::clone_actor, self, name, resync_interval, stale_interval,
              mutation_buffer_interval, clock);
      auto cptr = actor_cast<strong_actor_ptr>(clone);
      auto& st = self->state;
      st.clones.emplace(name, clone);
      // Subscribe to updates.
      using value_type = store::stream_type::value_type;
      auto slot = st.governor->add_unchecked_outbound_path<value_type>(clone);
      if (slot == invalid_stream_slot) {
        BROKER_ERROR("attaching master failed");
        return caf::sec::cannot_add_downstream;
      }
      // Subscribe to messages directly targeted at the clone.
      filter_type filter{name / topics::clone_suffix};
      st.add_to_filter(filter);
      // Move the slot to the stores downstream manager and set filter.
      st.governor->out().assign<detail::core_policy::store_trait::manager>(slot);
      st.policy().stores().set_filter(slot, std::move(filter));
      return clone;
      /* FIXME:
      auto spawn_clone = [=](const caf::actor& master) -> caf::actor {
        BROKER_INFO("spawning new clone");
        auto clone = self->spawn<linked + lazy_init>(clone_actor, self,
                                                     master, name);
        auto& st = self->state;
        st.clones.emplace(name, clone);
        // Subscribe to updates.
        filter_type f{name / topics::reserved / topics::clone};
        std::tuple<> token;
        auto sid = st.governor->stores().sid();
        auto cptr = actor_cast<strong_actor_ptr>(clone);
        self->current_mailbox_element()->stages.emplace_back(cptr);
        st.governor->stores().add_path(cptr);
        st.governor->stores().set_filter(cptr, f);
        self->fwd_stream_handshake<store::stream_type::value_type>(sid, token,
                                                                   true);
        st.add_to_filter(std::move(f));
        // Instruct master to generate a snapshot.
        self->state.governor->push(
          name / topics::reserved / topics::master,
          make_internal_command<snapshot_command>(self));
        return clone;
      };
      auto& peers = self->state.governor->peers();
      auto i = self->state.masters.find(name);
      if (i != self->state.masters.end()) {
        // We don't run clone and master on the same endpoint.
        if (self->node() == i->second.node()) {
          BROKER_WARNING("attempted to run clone & master on the same endpoint");
          return ec::no_such_master;
        }
        BROKER_INFO("found master in map");
        return spawn_clone(i->second);
      } else if (peers.empty()) {
        BROKER_INFO("no peers to ask for the master");
        return ec::no_such_master;
      }
      auto resolv = self->spawn<caf::lazy_init>(master_resolver);
      auto rp = self->make_response_promise<caf::actor>();
      std::vector<caf::actor> tmp;
      for (auto& kvp : peers)
        tmp.emplace_back(kvp.first);
      self->request(resolv, caf::infinite, std::move(tmp), std::move(name))
      .then(
        [=](actor& master) mutable {
          BROKER_INFO("received result from resolver:" << master);
          self->state.masters.emplace(name, master);
          rp.deliver(spawn_clone(std::move(master)));
        },
        [=](caf::error& err) mutable {
          BROKER_INFO("received error from resolver:" << err);
          rp.deliver(std::move(err));
        }
      );
      return rp;
      */
    },
    [=](atom::store, atom::master, atom::snapshot, const std::string& name,
        caf::actor& clone) {
      // Instruct master to generate a snapshot.
      self->state.policy().push(make_command_message(
        name / topics::master_suffix,
        make_internal_command<snapshot_command>(self, std::move(clone))));
    },
    [=](atom::store, atom::master, atom::get,
        const std::string& name) -> result<actor> {
      auto i = self->state.masters.find(name);
      if (i != self->state.masters.end())
        return i->second;
      return ec::no_such_master;
    },
    [=](atom::store, atom::master, atom::resolve, std::string& name,
        actor& who_asked) {
      auto i = self->state.masters.find(name);

      if (i != self->state.masters.end()) {
        BROKER_INFO("found local master, using direct link");
        self->send(who_asked, atom::master::value, i->second);
      }

      auto peers = self->state.policy().get_peer_handles();

      if (peers.empty()) {
        BROKER_INFO("no peers to ask for the master");
        self->send(who_asked, atom::master::value,
                   make_error(ec::no_such_master, "no peers"));
      }

      auto resolv = self->spawn<caf::lazy_init>(detail::master_resolver);
      self->send(resolv, std::move(peers), std::move(name),
                 std::move(who_asked));
    },
    // --- accessors -----------------------------------------------------------
    [=](atom::get, atom::peer) {
      auto& st = self->state;
      std::vector<peer_info> result;
      auto add = [&](actor hdl, peer_status status) {
        peer_info tmp;
        tmp.status = status;
        tmp.flags = peer_flags::remote + peer_flags::inbound
                    + peer_flags::outbound;
        tmp.peer.node = hdl.node();
        auto addrs = st.cache.find(hdl);
        // the peer_info only holds a single address, so ... pick first?
        if (addrs)
          tmp.peer.network = *addrs;
        result.emplace_back(std::move(tmp));
      };
      // collect connected peers
      st.policy().for_each_peer([&](const actor& hdl) {
        add(hdl, peer_status::peered);
      });
      // collect pending peers
      for (auto& kvp : st.pending_peers)
        if (kvp.second.slot != invalid_stream_slot)
          add(kvp.first, peer_status::connected);
        else
          add(kvp.first, peer_status::connecting);
      return result;
    },
    [=](atom::get, atom::peer, atom::subscriptions) {
      std::vector<topic> result;
      // Collect filters for all peers.
      self->state.policy().for_each_filter([&](const peer_filter& x) {
        result.insert(result.end(), x.second.begin(), x.second.end());
      });
      // Sort and drop duplicates.
      std::sort(result.begin(), result.end());
      auto e = std::unique(result.begin(), result.end());
      if (e != result.end())
        result.erase(e, result.end());
      return result;
    },
    // --- destructive state manipulations -------------------------------------
    [=](atom::unpeer, network_info addr) {
      auto& st = self->state;
      auto x = self->state.cache.find(addr);
      if (!x || !st.policy().remove_peer(*x, caf::none, false, true))
        st.emit_error<ec::peer_invalid>(addr, "no such peer when unpeering");
    },
    [=](atom::unpeer, actor x) {
      auto& st = self->state;
      if (!x || !st.policy().remove_peer(x, caf::none, false, true))
        st.emit_error<ec::peer_invalid>(x, "no such peer when unpeering");
    },
    [=](atom::no_events) {
      auto& st = self->state;
      st.errors_ = caf::group{};
      st.statuses_ = caf::group{};
    },
    [=](atom::shutdown) {
      auto& peers = self->state.policy().peers();
      peers.selector().active_sender = nullptr;
      peers.fan_out_flush();
      self->quit(exit_reason::user_shutdown);
      /* -- To consider:
         -- Terminating the actor after receiving shutdown unconditionally can
         -- cause already published data to not getting forwarded. The
         -- following code implements a more complicated shutdown procedure
         -- that would make sure data is transmitted before shutting down.
         -- However, this is often undesirable because it can take an arbitrary
         -- long time. Also, the current implementation does not terminate in
         -- all cases, i.e., seems not bug-free.
      auto& st = self->state;
      st.shutting_down = true;
      // Shutdown immediately if no local sink or source is connected.
      if (st.policy().at_end()) {
        BROKER_DEBUG("Terminate core actor after receiving 'shutdown'");
        self->quit(exit_reason::user_shutdown);
        return;
      }
      // Wait until local sinks and sources are done, but no longer respond to
      // any future message.
      BROKER_DEBUG("Delay termination of core actor after receiving "
                    "'shutdown' until local sinks and sources are done; "
                    "workers.size:" << st.policy().workers().num_paths()
                    << ", stores.size:" << st.policy().stores().num_paths());
      self->set_default_handler(caf::drop);
      self->become(
        [] {
          // Dummy behavior to keep the actor alive but unresponsive.
        }
      );
      */
    },
    [=](atom::shutdown, atom::store) {
      strong_actor_ptr dummy;
      auto& st = self->state;
      for (auto& kvp : st.policy().stores().paths())
        self->send_exit(kvp.second->hdl, caf::exit_reason::user_shutdown);
    },
    [=](atom::add, atom::status, caf::actor& ss) {
      self->state.status_subscribers.emplace(std::move(ss));
    }};
}

} // namespace broker<|MERGE_RESOLUTION|>--- conflicted
+++ resolved
@@ -376,18 +376,13 @@
       st.policy().workers().set_filter(slot, std::move(filter));
       self->send(who_asked, true);
     },
-<<<<<<< HEAD
-    [=](const endpoint::stream_type& in) {
-      BROKER_TRACE(BROKER_ARG(in));
-=======
     [=](endpoint::stream_type in) {
-      CAF_LOG_TRACE("add data_message input stream");
+      BROKER_TRACE("add data_message input stream");
       auto& st = self->state;
       st.governor->add_unchecked_inbound_path(in);
     },
     [=](stream<node_message::value_type> in) {
-      CAF_LOG_TRACE("add node_message::value_type input stream");
->>>>>>> 468d65c3
+      BROKER_TRACE("add node_message::value_type input stream");
       auto& st = self->state;
       st.governor->add_unchecked_inbound_path(in);
     },
