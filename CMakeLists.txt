--- conflicted
+++ resolved
@@ -16,12 +16,6 @@
   set(caf_config "${CAF_INCLUDE_DIR_CORE}/caf/config.hpp")
   get_filename_component(caf_dir ${caf_dir} PATH)
 
-<<<<<<< HEAD
-# Check for required CAF version.
-set(CAF_VERSION_REQUIRED 0.14)
-set(CAF_VERSION_LAST 0.14.99)
-file(READ "${CAF_INCLUDE_DIR_CORE}/caf/config.hpp" caf_config_hpp)
-=======
   if (EXISTS "${caf_dir}/../libcaf_core")
     get_filename_component(caf_dir ${caf_dir} PATH)
   else ()
@@ -168,7 +162,6 @@
 endif ()
 
 file(READ "${caf_config}" caf_config_hpp)
->>>>>>> 50bd5507
 string(REGEX MATCH "#define CAF_VERSION [0-9]+"
        caf_version_line "${caf_config_hpp}")
 string(REGEX MATCH "[0-9]+" caf_version_int "${caf_version_line}")
@@ -178,17 +171,11 @@
 set(CAF_VERSION
     "${caf_version_major}.${caf_version_minor}.${caf_version_patch}")
 
-<<<<<<< HEAD
-if ( ( CAF_VERSION VERSION_LESS ${CAF_VERSION_REQUIRED} ) OR ( CAF_VERSION VERSION_GREATER ${CAF_VERSION_LAST} ) )
-    message(FATAL_ERROR "Broker requires CAF version"
-            " ${CAF_VERSION_REQUIRED}, older and newer versions are not supported. Detected version: ${CAF_VERSION}")
-=======
 set(CAF_VERSION_REQUIRED 0.15.5)
 
 if (CAF_VERSION VERSION_LESS ${CAF_VERSION_REQUIRED})
   message(FATAL_ERROR "Broker requires at least CAF version"
     " ${CAF_VERSION_REQUIRED}, detected version: ${CAF_VERSION}")
->>>>>>> 50bd5507
 endif ()
 
 include_directories(BEFORE ${CAF_INCLUDE_DIRS})
