--- conflicted
+++ resolved
@@ -80,11 +80,7 @@
   endmacro()
 
   if (ZEEK_FOUND)
-<<<<<<< HEAD
-    make_python_test(bro)
-=======
     make_python_test(zeek)
->>>>>>> a6812947
   endif ()
 
   make_python_test(communication)
