#include <atomic>
#include <chrono>
#include <cstdint>
#include <cstdlib>
#include <cstring>
#include <iostream>
#include <mutex>
#include <string>
#include <thread>
#include <utility>
#include <vector>

#include <caf/deep_to_string.hpp>
#include <caf/downstream.hpp>

#include "broker/configuration.hh"
#include "broker/convert.hh"
#include "broker/data.hh"
#include "broker/endpoint.hh"
#include "broker/publisher.hh"
#include "broker/status.hh"
#include "broker/status_subscriber.hh"
#include "broker/topic.hh"
#include "broker/zeek.hh"

using namespace broker;

namespace {

int event_type = 1;
double batch_rate = 1;
int batch_size = 1;
double rate_increase_interval = 0;
double rate_increase_amount = 0;
uint64_t max_received = 0;
uint64_t max_in_flight = 0;
bool server = false;
bool verbose = false;

// Global state
size_t total_recv;
size_t total_sent;
size_t last_sent;
double last_t;

std::atomic<size_t> num_events;

size_t reset_num_events() {
  auto result = num_events.load();
  if (result == 0)
    return 0;
  for (;;)
    if (num_events.compare_exchange_strong(result, 0))
      return result;
}

double current_time() {
  using namespace std::chrono;
  auto t = system_clock::now();
  auto usec = duration_cast<microseconds>(t.time_since_epoch()).count();
  return usec / 1e6;
}

static std::string random_string(int n) {
    static unsigned int i = 0;
    const char charset[] =
        "0123456789"
        "ABCDEFGHIJKLMNOPQRSTUVWXYZ"
        "abcdefghijklmnopqrstuvwxyz";

     const size_t max_index = (sizeof(charset) - 1);
     char buffer[11];
     for ( unsigned int j = 0; j < sizeof(buffer) - 1; j++ )
    buffer[j] = charset[++i % max_index];
     buffer[sizeof(buffer) - 1] = '\0';

     return buffer;
}

static uint64_t random_count() {
    static uint64_t i = 0;
    return ++i;
}

vector createEventArgs() {
    switch ( event_type ) {
     case 1: {
         return std::vector<data>{42, "test"};
     }

     case 2: {
         // This resembles a line in conn.log.
         address a1;
         address a2;
         convert("1.2.3.4", a1);
         convert("3.4.5.6", a2);

         return vector{
             now(),
             random_string(10),
             vector{
                 a1,
                 port(4567, port::protocol::tcp),
                 a2,
                 port(80, port::protocol::tcp)
             },
             enum_value("tcp"),
             random_string(10),
             std::chrono::duration_cast<timespan>(std::chrono::duration<double>(3.14)),
             random_count(),
             random_count(),
             random_string(5),
             true,
             false,
             random_count(),
             random_string(10),
             random_count(),
             random_count(),
             random_count(),
             random_count(),
             set({random_string(10), random_string(10)})
        };
     }

     case 3: {
         table m;

         for ( int i = 0; i < 100; i++ ) {
             set s;
             for ( int j = 0; j < 10; j++ )
                 s.insert(random_string(5));
             m[random_string(15)] = s;
         }

         return vector{now(), m};
     }

     default:
       std::cerr << "invalid event type" << std::endl;
       abort();
    }
}

void send_batch(endpoint& ep, publisher& p) {
  auto name = "event_" + std::to_string(event_type);
  vector batch;
  for (int i = 0; i < batch_size; i++) {
    auto ev = zeek::Event(std::string(name), createEventArgs());
    batch.emplace_back(ev.move_data());
  }
  total_sent += batch.size();
  p.publish(std::move(batch));
}

void receivedStats(endpoint& ep, data x) {
  // Example for an x: '[1, 1, [stats_update, [1ns, 1ns, 0]]]'.
  // We are only interested in the '[1ns, 1ns, 0]' part.
  auto xvec = caf::get<vector>(x);
  auto yvec = caf::get<vector>(xvec[2]);
  auto rec = caf::get<vector>(yvec[1]);

  double t;
  convert(caf::get<timestamp>(rec[0]), t);

  double dt_recv;
  convert(caf::get<timespan>(rec[1]), dt_recv);

  auto ev1 = caf::get<count>(rec[2]);
  auto all_recv = ev1;
  total_recv += ev1;

  auto all_sent = (total_sent - last_sent);

  double now;
  convert(broker::now(), now);
  double dt_sent = (now - last_t);

  auto recv_rate = (double(all_recv) / dt_recv);
  auto send_rate = double(total_sent - last_sent) / dt_sent;
  auto in_flight = (total_sent - total_recv);

  std::cerr << to_string(t) << " "
            << "[batch_size=" << batch_size << "] "
            << "in_flight=" << in_flight << " "
            << "d_t=" << dt_recv << " "
            << "d_recv=" << all_recv << " "
            << "d_sent=" << all_sent << " "
            << "total_recv=" << total_recv << " "
            << "total_sent=" << total_sent << " "
            << "[sending at " << send_rate << " ev/s, receiving at "
            << recv_rate << " ev/s " << std::endl;

  last_t = now;
  last_sent = total_sent;

  if (max_received && total_recv > max_received) {
    zeek::Event ev("quit_benchmark", std::vector<data>{});
<<<<<<< HEAD
    ep.publish("/benchmark/terminate", ev);
    std::this_thread::sleep_for(std::chrono::seconds(2)); // Give clients a bit.
=======
    ep.publish("/benchmark/terminate", ev.move_data());
    sleep(2); // Give clients a bit.
>>>>>>> ab691657
    exit(0);
  }

  static int max_exceeded_counter = 0;
  if (max_in_flight && in_flight > max_in_flight) {

    if (++max_exceeded_counter >= 5) {
      std::cerr << "max-in-flight exceeded for 5 subsequent batches"
                << std::endl;
      exit(1);
    }
  } else
    max_exceeded_counter = 0;
}

struct source_state {
  static inline const char* name = "source";
};

void client_mode(endpoint& ep, const std::string& host, int port) {
  // Make sure to receive status updates.
  auto ss = ep.make_status_subscriber(true);
  // Subscribe to /benchmark/stats to print server updates.
  ep.subscribe_nosync(
    {"/benchmark/stats"},
    [](caf::unit_t&) {
      // nop
    },
    [&](caf::unit_t&, data_message x) {
      // Print everything we receive.
      receivedStats(ep, move_data(x));
    },
    [](caf::unit_t&, const caf::error&) {
      // nop
    });
  // Publish events to /benchmark/events.
  // Connect to remote peer.
  if (verbose)
    std::cout << "*** init peering: host = " << host << ", port = " << port
              << std::endl;
  auto res = ep.peer(host, port, timeout::seconds(1));
  if (!res) {
    std::cerr << "unable to peer to " << host << " on port " << port
              << std::endl;
    return;
  }
  if (verbose)
    std::cout << "*** endpoint is now peering to remote" << std::endl;
  if (batch_rate == 0) {
<<<<<<< HEAD
    ep.system().spawn(
      [](caf::stateful_actor<source_state>* self, caf::actor core) {
        caf::attach_stream_source(
          self, core, [](caf::unit_t&) {},
          [self](caf::unit_t&, caf::downstream<data_message>& out,
                 size_t hint) {
            // get_downstream_queue().total_task_size();
            for (size_t i = 0; i < hint; ++i) {
              auto name = "event_" + std::to_string(event_type);
              out.push(
                data_message{"/benchmark/events",
                             zeek::Event(std::move(name), createEventArgs())});
            }
          },
          [](const caf::unit_t&) { return false; });
      },
      ep.core());
=======
    ep.publish_all(
      [](caf::unit_t&) {},
      [](caf::unit_t&, caf::downstream<data_message>& out, size_t hint) {
        for (size_t i = 0; i < hint; ++i) {
          auto name = "event_" + std::to_string(event_type);
          zeek::Event event{std::move(name), createEventArgs()};
          out.push(data_message{"/benchmark/events", event.move_data()});
        }
      },
      [](const caf::unit_t&) { return false; });
>>>>>>> ab691657
    for (;;) {
      // Print status events.
      auto ev = ss.get();
      if (verbose)
        std::cout << caf::deep_to_string(ev) << std::endl;
    }
  }
  // Publish one message per interval.
  using std::chrono::duration_cast;
  using fractional_second = std::chrono::duration<double>;
  auto p = ep.make_publisher("/benchmark/events");
  fractional_second fractional_inc_interval{rate_increase_interval};
  auto inc_interval = duration_cast<timespan>(fractional_inc_interval);
  timestamp timeout = std::chrono::system_clock::now();
  auto interval = duration_cast<timespan>(std::chrono::seconds(1));
  interval /= batch_rate;
  auto interval_timeout = timeout + interval;
  for (;;) {
    // Sleep until next timeout.
    timeout += interval;
    std::this_thread::sleep_until(timeout);
    // Ship some data.
    if (p.free_capacity() > 1) {
      send_batch(ep, p);
    } else {
      std::cout << "*** skip batch: publisher queue full" << std::endl;
    }
    // Increase batch size when reaching interval_timeout.
    if (rate_increase_interval > 0 && rate_increase_amount > 0) {
      auto now = std::chrono::system_clock::now();
      if (now >= interval_timeout) {
        batch_size += rate_increase_amount;
        interval_timeout += interval;
      }
    }
    // Print status events.
    auto status_events = ss.poll();
    if (verbose)
      for (auto& ev : status_events)
        std::cout << caf::deep_to_string(ev) << std::endl;
  }
}

struct sink_state {
  static inline const char* name = "sink";
};

// This mode mimics what benchmark.bro does.
void server_mode(endpoint& ep, const std::string& iface, int port) {
  // Make sure to receive status updates.
  auto ss = ep.make_status_subscriber(true);
  // Subscribe to /benchmark/events.
<<<<<<< HEAD
  ep.system().spawn(
    [](caf::stateful_actor<sink_state>* self, caf::actor core) {
      std::vector<topic> topics{"/benchmark/events"};
      self->send(self * core, atom::join_v, std::move(topics));
      self->become([=](broker::endpoint::stream_type in) {
        caf::attach_stream_sink(
          self, in,
          [](caf::unit_t&) {
            // nop
          },
          [self](caf::unit_t&, data_message x) {
            auto msg = move_data(x);
            // Count number of events (counts each element in a batch as one
            // event).
            if (zeek::Message::type(msg) == zeek::Message::Type::Event) {
              ++num_events;
            } else if (zeek::Message::type(msg) == zeek::Message::Type::Batch) {
              zeek::Batch batch(std::move(msg));
              num_events += batch.batch().size();
            } else {
              std::cerr << "unexpected message type" << std::endl;
              exit(1);
            }
          },
          [](caf::unit_t&, const caf::error&) {
            // nop
          });
        self->unbecome();
      });
=======
  ep.subscribe_nosync(
    {"/benchmark/events"},
    [](caf::unit_t&) {
      // nop
    },
    [&](caf::unit_t&, data_message x) {
      auto msg = move_data(x);
      // Count number of events (counts each element in a batch as one event).
      if (zeek::Message::type(msg) == zeek::Message::Type::Event) {
        ++num_events;
      } else {
        std::cerr << "unexpected message type" << std::endl;
        exit(1);
      }
>>>>>>> ab691657
    },
    ep.core());
  // Listen on /benchmark/terminate for stop message.
  std::atomic<bool> terminate{false};
  ep.subscribe_nosync(
    {"/benchmark/terminate"},
    [](caf::unit_t&) {
      // nop
    },
    [&](caf::unit_t&, data_message) {
      // Any message on this topic triggers termination.
      terminate = true;
    },
    [](caf::unit_t&, const caf::error&) {
      // nop
    });
  // Start listening for peers.
  ep.listen(iface, port);
  // Collects stats once per second until receiving stop message.
  using std::chrono::duration_cast;
  timestamp timeout = std::chrono::system_clock::now();
  auto last_time = timeout;
  while (!terminate) {
    // Sleep until next timeout.
    timeout += std::chrono::seconds(1);
    std::this_thread::sleep_until(timeout);
    // Generate and publish zeek event.
    timestamp now = std::chrono::system_clock::now();
    auto msgs = count{reset_num_events()};
    auto stats = vector{now, now - last_time, msgs};
    if (verbose)
      std::cout << msgs << " messages/s\n";
    zeek::Event ev("stats_update", vector{std::move(stats)});
    ep.publish("/benchmark/stats", ev.move_data());
    // Advance time and print status events.
    last_time = now;
    auto status_events = ss.poll();
    if (verbose)
      for (auto& ev : status_events)
        std::cout << caf::deep_to_string(ev) << std::endl;
  }
  std::cout << "received stop message on /benchmark/terminate" << std::endl;
}

struct config : configuration {
  using super = configuration;

  config() : configuration(skip_init) {
    opt_group{custom_options_, "global"}
      .add(event_type, "event-type,t",
           "1 (vector, default) | 2 (conn log entry) | 3 (table)")
      .add(batch_rate, "batch-rate,r",
           "batches/sec (default: 1, set to 0 for infinite)")
      .add(batch_size, "batch-size,s", "events per batch (default: 1)")
      .add(rate_increase_interval, "batch-size-increase-interval,i",
           "interval for increasing the batch size (in seconds)")
      .add(rate_increase_amount, "batch-size-increase-amount,a",
           "additional batch size per interval")
      .add(max_received, "max-received,m", "stop benchmark after given count")
      .add(max_in_flight, "max-in-flight,f", "report when exceeding this count")
      .add(server, "server", "run in server mode")
      .add(verbose, "verbose", "enable status output");
  }

  using super::init;

  std::string help_text() const {
    return custom_options_.help_text();
  }
};

void usage(const config& cfg, const char* cmd_name) {
  std::cerr << "Usage: " << cmd_name
            << " [<options>] <zeek-host>[:<port>] | [--disable-ssl] --server "
               "<interface>:port\n\n"
            << cfg.help_text();
}

} // namespace

int main(int argc, char** argv) {
  config cfg;
  try {
    cfg.init(argc, argv);
  } catch (std::exception& ex) {
    std::cerr << ex.what() << "\n\n";
    usage(cfg, argv[0]);
    return EXIT_FAILURE;
  }
  if (cfg.cli_helptext_printed)
    return EXIT_SUCCESS;
  if (cfg.remainder.size() != 1) {
    std::cerr << "*** too many arguments\n\n";
    usage(cfg, argv[0]);
    return EXIT_FAILURE;
  }
  // Local variables configurable via CLI.
  auto arg = cfg.remainder[0];
  auto separator = arg.find(':');
  if (separator == std::string::npos) {
    std::cerr << "*** invalid argument\n\n";
    usage(cfg, argv[0]);
    return EXIT_FAILURE;
  }
  std::string host = arg.substr(0, separator);
  uint16_t port = 9999;
  try {
    auto str_port = arg.substr(separator + 1);
    if (!str_port.empty()) {
      auto int_port = std::stoi(str_port);
      if (int_port < 0 || int_port > std::numeric_limits<uint16_t>::max())
        throw std::out_of_range("not an uint16_t");
      port = static_cast<uint16_t>(int_port);
    }
  } catch (std::exception& e) {
    std::cerr << "*** invalid port: " << e.what() << "\n\n";
    usage(cfg, argv[0]);
    return EXIT_FAILURE;
  }
  // Run benchmark.
  endpoint ep(std::move(cfg));
  if (server)
    server_mode(ep, host, port);
  else
    client_mode(ep, host, port);
  return EXIT_SUCCESS;
}<|MERGE_RESOLUTION|>--- conflicted
+++ resolved
@@ -195,13 +195,8 @@
 
   if (max_received && total_recv > max_received) {
     zeek::Event ev("quit_benchmark", std::vector<data>{});
-<<<<<<< HEAD
-    ep.publish("/benchmark/terminate", ev);
+    ep.publish("/benchmark/terminate", ev.move_data());
     std::this_thread::sleep_for(std::chrono::seconds(2)); // Give clients a bit.
-=======
-    ep.publish("/benchmark/terminate", ev.move_data());
-    sleep(2); // Give clients a bit.
->>>>>>> ab691657
     exit(0);
   }
 
@@ -251,7 +246,6 @@
   if (verbose)
     std::cout << "*** endpoint is now peering to remote" << std::endl;
   if (batch_rate == 0) {
-<<<<<<< HEAD
     ep.system().spawn(
       [](caf::stateful_actor<source_state>* self, caf::actor core) {
         caf::attach_stream_source(
@@ -261,26 +255,14 @@
             // get_downstream_queue().total_task_size();
             for (size_t i = 0; i < hint; ++i) {
               auto name = "event_" + std::to_string(event_type);
-              out.push(
-                data_message{"/benchmark/events",
-                             zeek::Event(std::move(name), createEventArgs())});
+              out.push(data_message{
+                "/benchmark/events",
+                zeek::Event{std::move(name), createEventArgs()}.move_data()});
             }
           },
           [](const caf::unit_t&) { return false; });
       },
       ep.core());
-=======
-    ep.publish_all(
-      [](caf::unit_t&) {},
-      [](caf::unit_t&, caf::downstream<data_message>& out, size_t hint) {
-        for (size_t i = 0; i < hint; ++i) {
-          auto name = "event_" + std::to_string(event_type);
-          zeek::Event event{std::move(name), createEventArgs()};
-          out.push(data_message{"/benchmark/events", event.move_data()});
-        }
-      },
-      [](const caf::unit_t&) { return false; });
->>>>>>> ab691657
     for (;;) {
       // Print status events.
       auto ev = ss.get();
@@ -333,7 +315,6 @@
   // Make sure to receive status updates.
   auto ss = ep.make_status_subscriber(true);
   // Subscribe to /benchmark/events.
-<<<<<<< HEAD
   ep.system().spawn(
     [](caf::stateful_actor<sink_state>* self, caf::actor core) {
       std::vector<topic> topics{"/benchmark/events"};
@@ -350,9 +331,6 @@
             // event).
             if (zeek::Message::type(msg) == zeek::Message::Type::Event) {
               ++num_events;
-            } else if (zeek::Message::type(msg) == zeek::Message::Type::Batch) {
-              zeek::Batch batch(std::move(msg));
-              num_events += batch.batch().size();
             } else {
               std::cerr << "unexpected message type" << std::endl;
               exit(1);
@@ -363,22 +341,6 @@
           });
         self->unbecome();
       });
-=======
-  ep.subscribe_nosync(
-    {"/benchmark/events"},
-    [](caf::unit_t&) {
-      // nop
-    },
-    [&](caf::unit_t&, data_message x) {
-      auto msg = move_data(x);
-      // Count number of events (counts each element in a batch as one event).
-      if (zeek::Message::type(msg) == zeek::Message::Type::Event) {
-        ++num_events;
-      } else {
-        std::cerr << "unexpected message type" << std::endl;
-        exit(1);
-      }
->>>>>>> ab691657
     },
     ep.core());
   // Listen on /benchmark/terminate for stop message.
