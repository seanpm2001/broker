--- conflicted
+++ resolved
@@ -6,20 +6,6 @@
 #include <string>
 #include <thread>
 
-<<<<<<< HEAD
-#include "caf/actor_system.hpp"
-#include "caf/actor_system_config.hpp"
-#include "caf/after.hpp"
-#include "caf/attach_stream_sink.hpp"
-#include "caf/attach_stream_source.hpp"
-#include "caf/event_based_actor.hpp"
-#include "caf/scoped_actor.hpp"
-#include "caf/settings.hpp"
-#include "caf/stateful_actor.hpp"
-#include "caf/string_algorithms.hpp"
-#include "caf/term.hpp"
-
-=======
 #include <caf/actor_system.hpp>
 #include <caf/actor_system_config.hpp>
 #include <caf/after.hpp>
@@ -33,7 +19,6 @@
 #include <caf/term.hpp>
 
 #include "broker/configuration.hh"
->>>>>>> e3552b86
 #include "broker/detail/filesystem.hh"
 #include "broker/endpoint.hh"
 #include "broker/fwd.hh"
@@ -46,13 +31,9 @@
 using broker::internal::native;
 using caf::actor_system_config;
 using caf::expected;
-<<<<<<< HEAD
-using std::chrono::duration_cast;
-=======
 using caf::get;
 using caf::get_if;
 using caf::holds_alternative;
->>>>>>> e3552b86
 using std::string;
 using std::chrono::duration_cast;
 
@@ -384,16 +365,10 @@
 };
 
 void generator(caf::stateful_actor<generator_state>* self, node* this_node,
-<<<<<<< HEAD
-               caf::actor core, broker::detail::generator_file_reader_ptr ptr) {
-  using generator_ptr = broker::detail::generator_file_reader_ptr;
-  using value_type = broker::node_message_content;
-=======
                caf::actor core,
                broker::internal::generator_file_reader_ptr ptr) {
   using generator_ptr = broker::internal::generator_file_reader_ptr;
   using value_type = broker::node_message::value_type;
->>>>>>> e3552b86
   if (this_node->num_outputs != caf::none) {
     struct state {
       generator_ptr gptr;
