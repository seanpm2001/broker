#pragma once

#include "broker/detail/type_traits.hh"
#include "broker/error.hh"
#include "broker/message.hh"

#include <memory>

namespace broker::detail {

// -- trait classes to inspect user-defined callbacks --------------------------

template <class F>
struct sink_driver_init_trait {
  static_assert(always_false_v<F>,
                "Init must have signature 'void ()' or 'void (State&)'");
};

template <>
struct sink_driver_init_trait<void()> {
  using state_type = void;
};

template <class State>
struct sink_driver_init_trait<void(State&)> {
  static_assert(!std::is_const_v<State>);
  using state_type = State;
};

template <class F>
struct sink_driver_on_next_trait {
  static_assert(always_false_v<F>,
                "OnNext must have signature 'void (data_message)' "
                "or 'void (State&, data_message)'");
};

template <>
struct sink_driver_on_next_trait<void(data_message)> {
  using state_type = void;
};

template <>
struct sink_driver_on_next_trait<void(const data_message&)> {
  using state_type = void;
};

template <class State>
struct sink_driver_on_next_trait<void(State&, data_message)> {
  static_assert(!std::is_const_v<State>);
  using state_type = State;
};

template <class State>
struct sink_driver_on_next_trait<void(State&, const data_message&)> {
  static_assert(!std::is_const_v<State>);
  using state_type = State;
};

template <class F>
struct sink_driver_cleanup_trait {
  static_assert(always_false_v<F>,
                "Cleanup must have signature 'void (const error&)' "
                "or 'void (State&, const error&)'");
};

template <>
struct sink_driver_cleanup_trait<void(const error&)> {
  using state_type = void;
};

template <class State>
struct sink_driver_cleanup_trait<void(State&, const error&)> {
  using state_type = std::remove_const_t<State>;
};

// -- generic driver interface -------------------------------------------------

class sink_driver {
public:
  virtual ~sink_driver() ;

  virtual void init() = 0;

  virtual void on_next(const data_message& msg) = 0;

  virtual void on_cleanup(const error& what) = 0;
};

<<<<<<< HEAD
using sink_driver_ptr = std::shared_ptr<sink_driver>;

template <class Init, class OnNext, class Cleanup>
=======
// -- default implementation ---------------------------------------------------

template <class State, class Init, class OnNext, class Cleanup>
>>>>>>> d1dfac14
class sink_driver_impl : public sink_driver {
public:
  using init_trait = sink_driver_init_trait<signature_of_t<Init>>;

  using on_next_trait = sink_driver_on_next_trait<signature_of_t<OnNext>>;

  using cleanup_trait = sink_driver_cleanup_trait<signature_of_t<Cleanup>>;

  sink_driver_impl(Init init_fn, OnNext on_next_fn, Cleanup cleanup_fn)
    : state_(),
      on_next_(std::move(on_next_fn)),
      cleanup_(std::move(cleanup_fn)) {
    new (&init_) Init(std::move(init_fn));
  }

  ~sink_driver_impl() {
    if (!initialized_)
      after_init();
  }

  void init() override {
    if (!initialized_) {
      init_(state_);
      initialized_ = true;
      after_init();
    }
  }

  void on_next(const data_message& msg) override {
    if (!completed_)
      on_next_(state_, msg);
  }

  void on_cleanup(const error& what) override {
   if (!completed_) {
     cleanup_(state_, what);
     completed_ = true;
    }
  }

private:
  void after_init() {
    init_.~Init();
  }

  State state_;
  union {
    Init init_;
  };
  OnNext on_next_;
  Cleanup cleanup_;

  bool initialized_ = false;
  bool completed_ = false;
};

template <class Init, class OnNext, class Cleanup>
<<<<<<< HEAD
auto make_sink_driver(Init init, OnNext on_next, Cleanup cleanup) {
  using impl_type = sink_driver_impl<Init, OnNext, Cleanup>;
  return std::make_shared<impl_type>(std::move(init), std::move(on_next),
                                     std::move(cleanup));
}
=======
class sink_driver_impl<void, Init, OnNext, Cleanup> : public sink_driver {
public:
  using init_trait = sink_driver_init_trait<signature_of_t<Init>>;

  using on_next_trait = sink_driver_on_next_trait<signature_of_t<OnNext>>;

  using cleanup_trait = sink_driver_cleanup_trait<signature_of_t<Cleanup>>;

  sink_driver_impl(Init init_fn, OnNext on_next_fn, Cleanup cleanup_fn)
    : on_next_(std::move(on_next_fn)), cleanup_(std::move(cleanup_fn)) {
    new (&init_) Init(std::move(init_fn));
  }

  ~sink_driver_impl() {
    if (!initialized_)
      after_init();
  }

  void init() override {
    if (!initialized_) {
      init_();
      initialized_ = true;
      after_init();
    }
  }

  void on_next(const data_message& msg) override {
    if (!completed_)
      on_next_(msg);
  }

  void on_cleanup(const error& what) override {
   if (!completed_) {
     cleanup_(what);
     completed_ = true;
    }
  }

private:
  void after_init() {
    init_.~Init();
  }

  union {
    Init init_;
  };
  OnNext on_next_;
  Cleanup cleanup_;

  bool initialized_ = false;
  bool completed_ = false;
};

// -- oracle for checking assertions and selecting the proper implementation ---

template <class Init, class OnNext, class Cleanup>
struct sink_driver_impl_oracle {
  using init_trait = sink_driver_init_trait<signature_of_t<Init>>;

  using on_next_trait = sink_driver_on_next_trait<signature_of_t<OnNext>>;

  using cleanup_trait = sink_driver_cleanup_trait<signature_of_t<Cleanup>>;

  using init_state = typename init_trait::state_type;

  using on_next_state = typename on_next_trait::state_type;

  using cleanup_state = typename cleanup_trait::state_type;

  static_assert(are_same_v<init_state, on_next_state, cleanup_state>,
                "Init, OnNext, and Cleanup have different state types.");

  using type = sink_driver_impl<init_state, Init, OnNext, Cleanup>;
};

template <class Init, class OnNext, class Cleanup>
using sink_driver_impl_t =
  typename sink_driver_impl_oracle<Init, OnNext, Cleanup>::type;
>>>>>>> d1dfac14

} // namespace broker::detail<|MERGE_RESOLUTION|>--- conflicted
+++ resolved
@@ -86,15 +86,11 @@
   virtual void on_cleanup(const error& what) = 0;
 };
 
-<<<<<<< HEAD
+// -- default implementation ---------------------------------------------------
+
 using sink_driver_ptr = std::shared_ptr<sink_driver>;
 
-template <class Init, class OnNext, class Cleanup>
-=======
-// -- default implementation ---------------------------------------------------
-
 template <class State, class Init, class OnNext, class Cleanup>
->>>>>>> d1dfac14
 class sink_driver_impl : public sink_driver {
 public:
   using init_trait = sink_driver_init_trait<signature_of_t<Init>>;
@@ -152,13 +148,6 @@
 };
 
 template <class Init, class OnNext, class Cleanup>
-<<<<<<< HEAD
-auto make_sink_driver(Init init, OnNext on_next, Cleanup cleanup) {
-  using impl_type = sink_driver_impl<Init, OnNext, Cleanup>;
-  return std::make_shared<impl_type>(std::move(init), std::move(on_next),
-                                     std::move(cleanup));
-}
-=======
 class sink_driver_impl<void, Init, OnNext, Cleanup> : public sink_driver {
 public:
   using init_trait = sink_driver_init_trait<signature_of_t<Init>>;
@@ -237,6 +226,12 @@
 template <class Init, class OnNext, class Cleanup>
 using sink_driver_impl_t =
   typename sink_driver_impl_oracle<Init, OnNext, Cleanup>::type;
->>>>>>> d1dfac14
+
+template <class Init, class OnNext, class Cleanup>
+auto make_sink_driver(Init init, OnNext on_next, Cleanup cleanup) {
+  using impl_type = sink_driver_impl_t<Init, OnNext, Cleanup>;
+  return std::make_shared<impl_type>(std::move(init), std::move(on_next),
+                                     std::move(cleanup));
+}
 
 } // namespace broker::detail