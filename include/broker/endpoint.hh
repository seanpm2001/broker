#pragma once

#include <cstdint>
#include <functional>
#include <string>
#include <vector>
#include <map>
#include <mutex>
#include <atomic>

#include <caf/actor.hpp>
#include <caf/actor_clock.hpp>
#include <caf/disposable.hpp>
#include <caf/event_based_actor.hpp>
#include <caf/fwd.hpp>
#include <caf/message.hpp>
#include <caf/stream.hpp>
#include <caf/timespan.hpp>
#include <caf/timestamp.hpp>

#include "broker/activity.hh"
#include "broker/backend.hh"
#include "broker/backend_options.hh"
#include "broker/configuration.hh"
#include "broker/defaults.hh"
#include "broker/detail/sink_driver.hh"
#include "broker/endpoint_info.hh"
#include "broker/expected.hh"
#include "broker/frontend.hh"
#include "broker/fwd.hh"
#include "broker/message.hh"
#include "broker/network_info.hh"
#include "broker/peer_info.hh"
#include "broker/shutdown_options.hh"
#include "broker/status.hh"
#include "broker/status_subscriber.hh"
#include "broker/store.hh"
#include "broker/time.hh"
#include "broker/topic.hh"

namespace broker {

/// The main publish/subscribe abstraction. Endpoints can *peer* which each
/// other to exchange messages. When publishing a message though an endpoint,
/// all peers with matching subscriptions receive the message.
class endpoint {
public:
  // --- member types ----------------------------------------------------------

  using stream_type = caf::stream<data_message>;

  using actor_init_fun = std::function<void (caf::event_based_actor*)>;

  /// Custom clock for either running in realtime mode or advancing time
  /// manually.
  class clock {
  public:
    // -- member types ---------------------------------------------------------

    using mutex_type = std::mutex;

    using lock_type = std::unique_lock<mutex_type>;

    using pending_msg_type = std::pair<caf::actor, caf::message>;

    using pending_msgs_map_type = std::multimap<timestamp, pending_msg_type>;

    // --- construction and destruction ----------------------------------------

    clock(caf::actor_system* sys, bool use_real_time);

    // -- accessors ------------------------------------------------------------

    timestamp now() const noexcept;

    bool real_time() const noexcept {
      return real_time_;
    }

    // -- mutators -------------------------------------------------------------

    void advance_time(timestamp t);

    void send_later(caf::actor dest, timespan after, caf::message msg);

  private:
    /// Points to the host system.
    caf::actor_system* sys_;

    /// May be read from multiple threads.
    const bool real_time_;

    /// Nanoseconds since start of the epoch.
    std::atomic<timespan> time_since_epoch_;

    /// Guards pending_.
    mutex_type mtx_;

    /// Stores pending messages until they time out.
    pending_msgs_map_type pending_;

    /// Stores number of items in pending_.  We track it separately as
    /// a micro-optimization -- checking pending_.size() would require
    /// obtaining a lock for mtx_, but instead checking this atomic avoids
    /// that locking expense in the common case.
    std::atomic<size_t> pending_count_;
  };

<<<<<<< HEAD
=======
  /// Utility class for configuring the metrics exporter.
  class metrics_exporter_t {
  public:
    explicit metrics_exporter_t(endpoint* parent) : parent_(parent) {
      // nop
    }

    metrics_exporter_t(const metrics_exporter_t&) noexcept = default;
    metrics_exporter_t& operator=(const metrics_exporter_t&) noexcept = default;

    /// Changes the frequency for publishing scraped metrics to the topic.
    /// Passing a zero-length interval has no effect.
    void set_interval(caf::timespan new_interval);

    /// Sets a new target topic for the metrics. Passing an empty topic has no
    /// effect.
    void set_target(topic new_target);

    /// Sets a new ID for the metrics exporter. Passing an empty string has no
    /// effect.
    void set_id(std::string new_id);

    /// Sets a prefix selection for the metrics exporter. An empty vector means
    /// *all*.
    void set_prefixes(std::vector<std::string> new_prefixes);

  private:
    endpoint* parent_;
  };

>>>>>>> ea3e1c1a
  struct background_task {
    virtual ~background_task();
  };

<<<<<<< HEAD
=======
  friend class metrics_exporter_t;

>>>>>>> ea3e1c1a
  // --- construction and destruction ------------------------------------------

  endpoint(configuration config = {});

  endpoint(endpoint&&) = delete;
  endpoint(const endpoint&) = delete;
  endpoint& operator=(endpoint&&) = delete;
  endpoint& operator=(const endpoint&) = delete;

  /// Calls `shutdown`.
  ~endpoint();

  /// Shuts down all background activity and blocks until all local subscribers
  /// and publishers have terminated. *Must* be the very last function call on
  /// this object before destroying it.
  /// @warning *Destroys* the underlying actor system. Calling *any* member
  ///          function afterwards except `shutdown` and the destructor is
  ///          undefined behavior.
  void shutdown();

  /// @returns a unique node id for this endpoint.
  endpoint_id node_id() const noexcept {
    return id_;
  }

  // --- peer management -------------------------------------------------------

  /// Listens at a specific port to accept remote peers.
  /// @param address The interface to listen at. If empty, listen on all
  ///                local interfaces.
  /// @param port The port to listen locally. If 0, the endpoint selects the
  ///             next available free port from the OS
  /// @returns The port the endpoint bound to or 0 on failure.
  uint16_t listen(const std::string& address = {}, uint16_t port = 0);

  /// Initiates a peering with a remote endpoint.
  /// @param address The IP address of the remote endpoint.
  /// @param port The TCP port of the remote endpoint.
  /// @param retry If non-zero, seconds after which to retry if connection
  ///        cannot be established, or breaks.
  /// @returns True if connection was successfulluy set up.
  /// @note The endpoint will also receive a status message indicating
  ///       success or failure.
  bool peer(const std::string& address, uint16_t port,
            timeout::seconds retry = timeout::seconds(10));

  /// Initiates a peering with a remote endpoint.
  /// @param info Bundles IP address, port, and retry interval for connecting to
  ///             the remote endpoint.
  /// @returns True if connection was successfulluy set up.
  /// @note The endpoint will also receive a status message indicating
  ///       success or failure.
  bool peer(const network_info& info) {
    return peer(info.address, info.port, info.retry);
  }

  /// Initiates a peering with a remote endpoint.
  /// @param locator Denotes the remote endpoint in <ip://$host:$port> notation.
  /// @param retry If non-zero, seconds after which to retry if connection
  ///        cannot be established, or breaks.
  /// @returns True if connection was successfulluy set up.
  /// @note The endpoint will also receive a status message indicating
  ///       success or failure.
  bool peer(const caf::uri& locator,
            timeout::seconds retry = timeout::seconds(10));

  /// Initiates a peering with a remote endpoint, without waiting
  /// for the operation to complete.
  /// @param address The IP address of the remote endpoint.
  /// @param port The TCP port of the remote endpoint.
  /// @param retry If non-zero, seconds after which to retry if connection
  ///        cannot be established, or breaks.
  /// @note The function returns immediately. The endpoint receives a status
  ///       message indicating the result of the peering operation.
  void peer_nosync(const std::string& address, uint16_t port,
            timeout::seconds retry = timeout::seconds(10));

  /// Shuts down a peering with a remote endpoint.
  /// @param address The IP address of the remote endpoint.
  /// @param port The TCP port of the remote endpoint.
  /// @returns True if connection was successfully torn down.
  /// @note The endpoint will also receive a status message
  ///       indicating sucess or failure.
  bool unpeer(const std::string& address, uint16_t port);

  /// Shuts down a peering with a remote endpoint, without waiting for
  /// for the operation to complete.
  /// @param address The IP address of the remote endpoint.
  /// @param port The TCP port of the remote endpoint.
  /// @returns True if connection was successfully torn down.
  /// @note The endpoint will also receive a status message
  ///       indicating sucess or failure.
  void unpeer_nosync(const std::string& address, uint16_t port);

  /// Retrieves a list of all known peers.
  /// @returns A pointer to the list
  std::vector<peer_info> peers() const;

  /// Retrieves a list of topics that peers have subscribed to on this endpoint.
  std::vector<topic> peer_subscriptions() const;

  // --- publishing ------------------------------------------------------------

  /// Publishes a message.
  /// @param t The topic of the message.
  /// @param d The message data.
  void publish(topic t, data d);

  /// Publishes a message to a specific peer endpoint only.
  /// @param dst The destination endpoint.
  /// @param t The topic of the message.
  /// @param d The message data.
  void publish(const endpoint_info& dst, topic t, data d);

  /// Publishes a message as vector.
  /// @param t The topic of the messages.
  /// @param xs The contents of the messages.
  void publish(topic t, std::initializer_list<data> xs);

  // Publishes the messages `x`.
  void publish(data_message x);

  // Publishes all messages in `xs`.
  void publish(std::vector<data_message> xs);

  publisher make_publisher(topic ts);

  // --- subscribing events ----------------------------------------------------

  /// Returns a subscriber connected to this endpoint for receiving error and
  /// (optionally) status events.
  status_subscriber
  make_status_subscriber(bool receive_statuses = false,
                         size_t queue_size = defaults::subscriber::queue_size);

  // --- forwarding events -----------------------------------------------------

  // Forward remote events for given topics even if no local subscriber.
  void forward(std::vector<topic> ts);

  // --- subscribing data ------------------------------------------------------

  /// Returns a subscriber connected to this endpoint for the topics `ts`.
  subscriber
  make_subscriber(filter_type filter,
                  size_t queue_size = defaults::subscriber::queue_size);

  /// Starts a background worker from the given set of function that consumes
  /// incoming messages. The worker will run in the background, but `init` is
  /// guaranteed to be called before the function returns.
  template <class Init, class OnNext, class Cleanup>
  activity subscribe(filter_type filter, Init init, OnNext on_next,
                     Cleanup cleanup) {
    return do_subscribe(std::move(filter),
                        detail::make_sink_driver(std::move(init),
                                                 std::move(on_next),
                                                 std::move(cleanup)));
  }

  /// Identical to ::subscribe, but does not guarantee that `init` is called
  /// before the function returns.
  template <class Init, class OnNext, class Cleanup>
  activity subscribe_nosync(filter_type filter, Init init, OnNext on_next,
                            Cleanup cleanup) {
    return do_subscribe_nosync(std::move(filter),
                               detail::make_sink_driver(std::move(init),
                                                        std::move(on_next),
                                                        std::move(cleanup)));
  }

  // --- data stores -----------------------------------------------------------

  /// Attaches and/or creates a *master* data store with a globally unique name.
  /// @param name The name of the master.
  /// @param type The type of backend to use.
  /// @param opts The options controlling backend construction.
  /// @returns A handle to the frontend representing the master or an error if
  ///          a master with *name* exists already.
  expected<store> attach_master(std::string name, backend type,
                                backend_options opts = backend_options());

  /// Attaches and/or creates a *clone* data store to an existing master.
  /// @param name The name of the clone.
  /// @param resync_interval The frequency at which the clone will attempt to
  ///                        reconnect/resynchronize with its master in the
  ///                        event that it becomes disconnected (in seconds).
  /// @param stale_interval The amount of time (seconds) after which a clone
  ///                       that is disconnected from its master will start
  ///                       to treat its local cache as stale.  In the stale
  ///                       state, it responds to queries with an error.  A
  ///                       negative value here means the local cache never
  ///                       goes stale.
  /// @param mutation_buffer_interval The maximum amount of time (seconds)
  ///                                 that a disconnected clone will buffer
  ///                                 data store mutation commands.  If the
  ///                                 clone reconnects before this time, it
  ///                                 will replay all stored commands.  Note
  ///                                 that this doesn't completely prevent
  ///                                 the loss of store updates: all mutation
  ///                                 messages are fire-and-forget and not
  ///                                 explicitly acknowledged by the master.
  ///                                 A negative/zero value here indicates to
  ///                                 never buffer commands.
  /// @returns A handle to the frontend representing the clone, or an error if
  ///          a master *name* could not be found.
  expected<store> attach_clone(std::string name, double resync_interval = 10.0,
                               double stale_interval = 300.0,
                               double mutation_buffer_interval = 120.0);

  // --- messaging -------------------------------------------------------------

  void send_later(caf::actor who, timespan after, caf::message msg) {
    clock_->send_later(std::move(who), after, std::move(msg));
  }

  // --- setup and testing -----------------------------------------------------

  // --await-peer-start
  /// Blocks execution of the current thread until either `whom` was added to
  /// the routing table and its subscription flooding reached this endpoint or a
  /// timeout occurs.
  /// @param whom ID of another endpoint.
  /// @param timeout An optional timeout for the configuring the maximum time
  ///                this function may block.
  /// @returns `true` if `whom` was added before the timeout, `false` otherwise.
  [[nodiscard]] bool
  await_peer(endpoint_id whom, timespan timeout = defaults::await_peer_timeout);

  /// Asynchronously runs `callback()` when `whom` was added to the routing
  /// table and its subscription flooding reached this endpoint.
  /// @param whom ID of another endpoint.
  /// @param callback A function object wrapping code for asynchronous
  ///                 execution. The argument for the callback is `true` if
  ///                 `whom` was added before the timeout, `false` otherwise.
  void await_peer(endpoint_id whom, std::function<void(bool)> callback,
                  timespan timeout = defaults::await_peer_timeout);
  // --await-peer-end

  // --- properties ------------------------------------------------------------

  /// Queries whether the endpoint waits for masters and slaves on shutdown.
  bool await_stores_on_shutdown() const {
    constexpr auto flag = shutdown_options::await_stores_on_shutdown;
    return shutdown_options_.contains(flag);
  }

  /// Sets whether the endpoint waits for masters and slaves on shutdown.
  void await_stores_on_shutdown(bool x) {
    constexpr auto flag = shutdown_options::await_stores_on_shutdown;
    if (x)
      shutdown_options_.set(flag);
    else
      shutdown_options_.unset(flag);
  }

  /// Returns a configuration object for the metrics exporter.
  metrics_exporter_t metrics_exporter() {
    return metrics_exporter_t{this};
  }

  bool is_shutdown() const {
    return destroyed_;
  }

  bool use_real_time() const {
    return clock_->real_time();
  }

  timestamp now() const {
    return clock_->now();
  }

  void advance_time(timestamp t) {
    clock_->advance_time(t);
  }

  caf::actor_system& system() {
    return system_;
  }

  const caf::actor& core() const {
    return core_;
  }

  const configuration& config() const {
    return config_;
  }

protected:
  caf::actor subscriber_;

private:
  activity do_subscribe(filter_type filter, detail::sink_driver_ptr sink);

  activity do_subscribe_nosync(filter_type filter, detail::sink_driver_ptr sink);

  configuration config_;
  union {
    mutable caf::actor_system system_;
  };
  endpoint_id id_;
  caf::actor core_;
<<<<<<< HEAD
  shutdown_options shutdown_options_;
  std::vector<activity> activities_;
=======
  caf::actor telemetry_exporter_;
  bool await_stores_on_shutdown_;
  std::vector<caf::actor> children_;
>>>>>>> ea3e1c1a
  bool destroyed_;
  clock* clock_;
  std::vector<std::unique_ptr<background_task>> background_tasks_;
};

} // namespace broker<|MERGE_RESOLUTION|>--- conflicted
+++ resolved
@@ -106,8 +106,6 @@
     std::atomic<size_t> pending_count_;
   };
 
-<<<<<<< HEAD
-=======
   /// Utility class for configuring the metrics exporter.
   class metrics_exporter_t {
   public:
@@ -138,16 +136,12 @@
     endpoint* parent_;
   };
 
->>>>>>> ea3e1c1a
   struct background_task {
     virtual ~background_task();
   };
 
-<<<<<<< HEAD
-=======
   friend class metrics_exporter_t;
 
->>>>>>> ea3e1c1a
   // --- construction and destruction ------------------------------------------
 
   endpoint(configuration config = {});
@@ -450,14 +444,10 @@
   };
   endpoint_id id_;
   caf::actor core_;
-<<<<<<< HEAD
   shutdown_options shutdown_options_;
   std::vector<activity> activities_;
-=======
   caf::actor telemetry_exporter_;
   bool await_stores_on_shutdown_;
-  std::vector<caf::actor> children_;
->>>>>>> ea3e1c1a
   bool destroyed_;
   clock* clock_;
   std::vector<std::unique_ptr<background_task>> background_tasks_;
